--- conflicted
+++ resolved
@@ -1,11 +1,5 @@
 {
-<<<<<<< HEAD
     "name": "Unifi Protect Integration for Home Assistant",
     "domains": ["binary_sensor", "sensor", "camera"],
     "iot_class": "Local Polling"
-=======
-  "name": "Unifi Protect Integration for Home Assistant",
-  "domains": ["binary_sensor", "sensor", "camera"],
-  "iot_class": "Local Polling"
->>>>>>> 6b91a2b1
-}+}
