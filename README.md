
# Unifi Protect for Home Assistant

![GitHub release (latest by date including pre-releases)](https://img.shields.io/github/v/release/briis/unifiprotect?include_prereleases&style=flat-square) [![hacs_badge](https://img.shields.io/badge/HACS-Default-orange.svg)](https://github.com/custom-components/hacs)

This is a Home Assistant Integration for Ubiquiti's Unifi Protect Surveillance system.

This Home Assistant integration is inspired by [danielfernau's video downloader program](https://github.com/danielfernau/unifi-protect-video-downloader) and the Authorization implementation is copied from there.

Basically what this does, is integrating the Camera feeds from Unifi Protect in to Home Assistant, and furthermore there is an option to get Binary Motion Sensors and Sensors that show the current Recording Settings pr. camera.

## Prerequisites

Before you install this Integration you need to ensure that the following two settings are applied in Unifi Protect:

1. **Local User needs to be added** Open Unifi Protect in your browser. Click the USERS tab and you will get a list of users. Either select an existing user, or create a new one. The important thing is that the user is part of *Administrators* and that a local username and password is set for that user. This is the username and password you will use when setting up the Integration later.
2. **RTSP Stream** Select each camera under the CAMERAS tab, click on the camera and you will get a menu on the right side. Click the MANAGE button and there will be a menu like the picture below. (If you can't see the same picture click the + sign to the right of RTSP). Make sure that at least one of the streams is set to on. It does not matter which one, or if you select more than one, the integration will pick the one with the highest resolution.  

![USER Settings](https://github.com/briis/unifiprotect/blob/master/images/setup_user.png) ![RTSP Settings](https://github.com/briis/unifiprotect/blob/master/images/setup_rtsp.png)

**Note:**  

* This has been testet on a Cloud Key Gen2+ with Unifi Protect Controller version 1.13.0-beta.16 and higher. I cannot guarantee that this will work on a lower version than that.
* The component is **not working** directly with *UnifiOS*, that is currently being shipped with the Unifi Dream Machine Pro in the US. I have no access to a system like that, but [Mark Lopez](@Silvenga) has made a proxy container, that can take care of the new Authentication that UnifiOS introduces. Have a look [here](https://github.com/Silvenga/unifi-udm-api-proxy) for setup instructions.

## Manual Installation

To add Unifi Protect to your installation, create this folder structure in your /config directory:

`custom_components/unifiprotect`.
Then, drop the following files into that folder:

```yaml
__init__.py
manifest.json
sensor.py
binary_sensor.py
camera.py
switch.py
unifi_protect_server.py
services.yaml
```

## HACS Installation

This Integration is part of the default HACS store. Search for *unifi protect* under *Integrations* and install from there.

## Configuration

Start by configuring the core platform. No matter which of the entities you activate, this has to be configured. The core platform by itself does nothing else than establish a link the *Unifi Protect NVR*, so by activating this you will not see any entities being created in Home Assistant.

Edit your *configuration.yaml* file and add the *unifiprotect* component to the file:

```yaml
# Example configuration.yaml entry
unifiprotect:
  host: <Internal ip address of your Unifi Protect NVR>
  username: <your local Unifi Protect username>
  password: <Your local Unifi Protect Password>
  port: <Port used to communicate with your Unifi Protect NVR>
  image_width: <Size of the Thumbnail Image>
  minimum_score: <minimum score before motion detection is activated>
```

**host**:  
(string)(Required) Type the IP address of your *Unifi Protect NVR*. Example: `192.168.1.10`  

**username**:  
(string)(Required) The local username you setup under the *Prerequisites* section.  

**password**  
(string)(Required) The local password you setup under the *Prerequisites* section.  

**port**  
(int)(Optional) The port used to communicate with the NVR. Default is 7443.

**image_width**  
(int)(Optional) The width of the Thumbnail Image. Default is 640px

**minimum_score**  
(int)(Optional) Minimum Score of Motion Event before motion is triggered. Integer between 0 and 100. Default is 0, and with that value, this option is ignored  

### Camera

The Integration will add all Cameras currently connected to Unifi Protect. If you add more cameras, you will have to restart Home Assistant to see them in Home Assistant.

#### Remember

* if you already setup the camera using another platform, like the `Generic IP Platform` then remove those before you setup this Platform, as cameras with the same name cannot co-exist.
* Also, if you are running your Home Assistant installation directly on a Mac, you might need to enable `stream:` in your `configuration.yaml` to be able to do live streaming.

Edit your *configuration.yaml* file and add the *unifiprotect* component to the file:

```yaml
# Example configuration.yaml entry
camera:
  - platform: unifiprotect
```

The Integration adds specific *Unifi Protect* services and supports the standard camera services. Not all have been testet but the following are working:

Service | Parameters | Description
:------------ | :------------ | :-------------
`camera.disable_motion_detection` | `entity_id` - camera to disable motion on | Disable motion detection on the specified camera
`camera.enable_motion_detection` | `entity_id` - camera to enable motion on | Enable motion detection on the specified camera
`camera.snapshot` | `entity_id` - Name of entity to create snapshots from.<br>`filename` - Filename to store snapshot in | Take a snapshot of the current image on the specified camera and stor in a file
`camera.record` | `entity_id` - camera to record from<br>`filename` - Template of a Filename. Variable is entity_id. Must be mp4.<br>`duration` - (Optional) Target recording length (in seconds).<br>`lookback` - (Optional) Target lookback period (in seconds) to include in addition to duration. Only available if there is currently an active HLS stream. | Record the current stream to a file
`unifiprotect.save_thumbnail_image` | `entity_id` - Name of entity to retrieve thumbnail from.<br>`filename` - Filename to store thumbnail in<br>`image_width` - (Optional) Width of the image in pixels. Height will be scaled proportionally. Default is 640. | Get the thumbnail image of the last recording event (If any), from the specified camera
`unifiprotect.set_recording_mode` | `entity_id` - Name of entity to set recording mode for.<br>`recording_mode` - always, motion or never | Set the recording mode for each Camera.
<<<<<<< HEAD
`unifiprotect.set_ir_mode` | `entity_id` - Name of entity to set infrared mode for.<br>`ir_mode` - auto, always_on, led_off or always_off | Set the infrared mode for each Camera.
=======
>>>>>>> ad41e1d8

**Note:** When using *camera.enable_motion_detection*, Recording in Unfi Protect will be set to *motion*. If you want to have the cameras recording all the time, you have to set that in Unifi Protect App or use the service `unifiprotect.set_recording_mode`.

### Binary Sensor

If this component is enabled a Binary Motion Sensor for each camera configured, will be created.

In order to use the Binary Sensors, add the following to your *configuration.yaml* file:

```yaml
# Example configuration.yaml entry
binary_sensor:
  - platform: unifiprotect
```

There is a little delay for when this will be triggered, as the way the data is retrieved is through the Unifi Protect event log, and that has a small delay before updated.

**Note:** This will only work if Recording state is set to `motion` or `always` as there is nothing written to the event log, if recording is disabled.

### Sensor

If this component is enabled a Sensor describing the current Recording state for each camera configured, will be created.

In order to use the Sensors, add the following to your *configuration.yaml* file:

```yaml
# Example configuration.yaml entry
sensor:
  - platform: unifiprotect
```

The sensor can have 3 different states:

1. `never` - There will be no recording on the camera
2. `motion` - Recording will happen only when motion is detected
3. `always` - The camera will record everything, and motion events will be logged in Unfi Protect

### Switch

If this component is enabled three Switches are created per Camera.

1. Enable or disable motion recording
2. Enable or disable constant recording
3. Enable or disable Infrared sensors. This switch also supports extra options to define what setting is ON and what settings is OFF. See more below.

In order to use the Switch component, add the following to your *configuration.yaml* file:

```yaml
# Example configuration.yaml entry
switch:
  - platform: unifiprotect
    ir_on: <Optional, type what mode defines on for Infrared>
    ir_off: <Optional, type what mode defines off for Infrared>
```

**ir_on**  
(string)(Optional) The mode that defines Infrared On. Values are: *auto* and *always_on*. Default is *auto*

**ir_off**  
(string)(Optional) The mode that defines Infrared OF. Values are: *led_off* and *always_off*. Default is *always_off*

## Automating Services

If you want to change *Recording Mode* or *Infrared Mode* for a camera, this can be done through the two services `unifiprotect.set_recording_mode` and `unifiprotect.set_ir_mode`.
These Services support more than 2 different modes each, and as such it would be good to have a list to select from when switching the mode of those settings. I have not found a way to create a listbox as Custom Component, but it is fairly simpel to use an *input_select* integration and an *Automation* to achieve a UI friendly way of changing these modes. Below is an example that creates an *input*select* integration for one of the Cameras and then an example of an automation that is triggered whenever the user selects a new value in the dropdown list.

Start by creating the *input_select* integration. If you are on Version 107.x or greater that can now be done directly from the menu under *Configuration* and then *Helpers*. Click the PLUS sign at the bottom and use the *Dropdown* option.  
**Important** Fill in the *Option* part as seen below for the Infrared Service.  
If you do it manually add the following to your *configuration.yaml* file:

```yaml
# Example configuration.yaml entry
input_select:
  camera_office_ir_mode:
    name: IR Mode for Camera Office
    options:
      - auto
      - always_on
      - led_off
      - always_off
    icon: mdi:brightness-4
```

If you did it manually, you need to restart Home Assistant, else you can continue.

Now add a new Automation, like the following:

```yaml
- id: '1585900471122'
  alias: Camera Office IR Mode Change
  description: ''
  trigger:
  - entity_id: input_select.camera_office_ir_mode
    platform: state
  condition: []
  action:
  - data_template:
      entity_id: camera.camera_office
      ir_mode: '{{ states(''input_select.camera_office_ir_mode'') }}'
    entity_id: camera.camera_office
    service: unifiprotect.set_ir_mode
```

Thats it. Whenever you now select a new value from the Dropdown, the automation is activated, and the service is called to change the IR mode. The same can then be achieved for the *recording_mode* by changing the options and the service call in the automation.<|MERGE_RESOLUTION|>--- conflicted
+++ resolved
@@ -107,10 +107,7 @@
 `camera.record` | `entity_id` - camera to record from<br>`filename` - Template of a Filename. Variable is entity_id. Must be mp4.<br>`duration` - (Optional) Target recording length (in seconds).<br>`lookback` - (Optional) Target lookback period (in seconds) to include in addition to duration. Only available if there is currently an active HLS stream. | Record the current stream to a file
 `unifiprotect.save_thumbnail_image` | `entity_id` - Name of entity to retrieve thumbnail from.<br>`filename` - Filename to store thumbnail in<br>`image_width` - (Optional) Width of the image in pixels. Height will be scaled proportionally. Default is 640. | Get the thumbnail image of the last recording event (If any), from the specified camera
 `unifiprotect.set_recording_mode` | `entity_id` - Name of entity to set recording mode for.<br>`recording_mode` - always, motion or never | Set the recording mode for each Camera.
-<<<<<<< HEAD
 `unifiprotect.set_ir_mode` | `entity_id` - Name of entity to set infrared mode for.<br>`ir_mode` - auto, always_on, led_off or always_off | Set the infrared mode for each Camera.
-=======
->>>>>>> ad41e1d8
 
 **Note:** When using *camera.enable_motion_detection*, Recording in Unfi Protect will be set to *motion*. If you want to have the cameras recording all the time, you have to set that in Unifi Protect App or use the service `unifiprotect.set_recording_mode`.
 
