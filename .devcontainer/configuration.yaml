--- conflicted
+++ resolved
@@ -1,11 +1,7 @@
 default_config:
-<<<<<<< HEAD
 
 ptvsd:
   wait: False # Set to True if you want hass to break and wait for debugger to attach
-=======
-# cloud:
->>>>>>> e7b569f1
 
 stream:
 
